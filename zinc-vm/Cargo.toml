[package]
name = "zinc-vm"
version = "0.1.5"
authors = [
    "Alexander Movchan <am@matterlabs.dev>",
    "hedgar2017 <hedgar2017@gmail.com>",
]
edition = "2018"
description = "The Zinc virtual machine"

[[bin]]
name = "zvm"
path = "src/cli/zvm.rs"

[dependencies]
log = "0.4"
env_logger = "0.7"
structopt = "0.3"
failure = "0.1"
colored = "1.9"

serde_json = "1.0"

lazy_static = "1.4"
rand = "0.4"
hex = "0.4"

num-bigint = "0.2"
num-traits = "0.2"

pairing = { package = "pairing_ce", version = "0.17.0" }
bellman = { package = "bellman_ce", version = "0.3.0" }
franklin_crypto = { package = "franklin-crypto", git = "https://github.com/matter-labs/franklin-crypto.git", branch = "zinc" }
ff = { package = "ff_ce", version = "0.6.0", features = ["derive"] }

<<<<<<< HEAD
=======
num-bigint = "0.2.3"
num-traits = "0.2.8"
num-integer = "0.1.41"

sha2 = "0.8.1"

>>>>>>> c265af38
zinc-bytecode = { path = "../zinc-bytecode" }
zinc-utils = { path = "../zinc-utils" }<|MERGE_RESOLUTION|>--- conflicted
+++ resolved
@@ -28,19 +28,12 @@
 num-bigint = "0.2"
 num-traits = "0.2"
 
+sha2 = "0.8"
+
 pairing = { package = "pairing_ce", version = "0.17.0" }
 bellman = { package = "bellman_ce", version = "0.3.0" }
 franklin_crypto = { package = "franklin-crypto", git = "https://github.com/matter-labs/franklin-crypto.git", branch = "zinc" }
 ff = { package = "ff_ce", version = "0.6.0", features = ["derive"] }
 
-<<<<<<< HEAD
-=======
-num-bigint = "0.2.3"
-num-traits = "0.2.8"
-num-integer = "0.1.41"
-
-sha2 = "0.8.1"
-
->>>>>>> c265af38
 zinc-bytecode = { path = "../zinc-bytecode" }
 zinc-utils = { path = "../zinc-utils" }