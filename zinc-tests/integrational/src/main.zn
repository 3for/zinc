//!
//! The 'integrational' main module.
//!

mod addition;
mod subtraction;
mod multiplication;
mod division;
mod remainder;
<<<<<<< HEAD
mod equals;
mod not_equals;
mod greater_equals;
mod greater;
mod lesser_equals;
mod lesser;
=======
mod hash;
>>>>>>> 7bba39ef

struct Result {
    addition: addition::Result,
    subtraction: subtraction::Result,
    multiplication: multiplication::Result,
    division: division::Result,
    remainder: remainder::Result,
<<<<<<< HEAD
    equals: equals::Result,
    not_equals: not_equals::Result,
    greater_equals: greater_equals::Result,
    greater: greater::Result,
    lesser_equals: lesser_equals::Result,
    lesser: lesser::Result,
=======
    hash: hash::Result,
>>>>>>> 7bba39ef
}

fn main() -> Result {
    Result {
        addition: addition::Result::test(),
        subtraction: subtraction::Result::test(),
        multiplication: multiplication::Result::test(),
        division: division::Result::test(),
        remainder: remainder::Result::test(),
<<<<<<< HEAD
        equals: equals::Result::test(),
        not_equals: not_equals::Result::test(),
        greater_equals: greater_equals::Result::test(),
        greater: greater::Result::test(),
        lesser_equals: lesser_equals::Result::test(),
        lesser: lesser::Result::test(),
=======
        hash: hash::Result::test(),
>>>>>>> 7bba39ef
    }
}<|MERGE_RESOLUTION|>--- conflicted
+++ resolved
@@ -7,16 +7,13 @@
 mod multiplication;
 mod division;
 mod remainder;
-<<<<<<< HEAD
 mod equals;
 mod not_equals;
 mod greater_equals;
 mod greater;
 mod lesser_equals;
 mod lesser;
-=======
 mod hash;
->>>>>>> 7bba39ef
 
 struct Result {
     addition: addition::Result,
@@ -24,16 +21,13 @@
     multiplication: multiplication::Result,
     division: division::Result,
     remainder: remainder::Result,
-<<<<<<< HEAD
     equals: equals::Result,
     not_equals: not_equals::Result,
     greater_equals: greater_equals::Result,
     greater: greater::Result,
     lesser_equals: lesser_equals::Result,
     lesser: lesser::Result,
-=======
     hash: hash::Result,
->>>>>>> 7bba39ef
 }
 
 fn main() -> Result {
@@ -43,15 +37,12 @@
         multiplication: multiplication::Result::test(),
         division: division::Result::test(),
         remainder: remainder::Result::test(),
-<<<<<<< HEAD
         equals: equals::Result::test(),
         not_equals: not_equals::Result::test(),
         greater_equals: greater_equals::Result::test(),
         greater: greater::Result::test(),
         lesser_equals: lesser_equals::Result::test(),
         lesser: lesser::Result::test(),
-=======
         hash: hash::Result::test(),
->>>>>>> 7bba39ef
     }
 }