--- conflicted
+++ resolved
@@ -1,6 +1,6 @@
-/*
-    The merkle tree root hash validator.
-*/
+//
+// The merkle tree root hash validator.
+//
 
 mod merkle; // defined a module
 
@@ -11,11 +11,7 @@
 fn main(
     address: [bool; 1],
     balance: field,
-<<<<<<< HEAD
     merkle_path: [merkle::Sha256Digest; 10] // use a type declaration from `merkle`
-=======
-    merkle_path: [lib::Digest; 1]
->>>>>>> a5efd660
 ) -> PublicInput {
     let leaf_hash = merkle::balance_hash(balance); // call a function from `merkle`
 
