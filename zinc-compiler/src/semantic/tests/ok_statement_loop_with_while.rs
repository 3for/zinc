//!
//! A semantic analyzer test.
//!

#![cfg(test)]

use num_bigint::BigInt;

use zinc_bytecode::Add;
use zinc_bytecode::Call;
use zinc_bytecode::EndIf;
use zinc_bytecode::Exit;
use zinc_bytecode::If;
use zinc_bytecode::Instruction;
use zinc_bytecode::Load;
use zinc_bytecode::LoopBegin;
use zinc_bytecode::LoopEnd;
use zinc_bytecode::Lt;
use zinc_bytecode::Not;
use zinc_bytecode::PushConst;
use zinc_bytecode::Return;
use zinc_bytecode::Store;

#[test]
fn test() {
    let input = r#"
fn main() {
    let mut sum = 0;
    for i in 0..=(2+3)*2 while i < 5 {
        sum = sum + i;
    }
}
"#;

    let expected = Ok(vec![
        Instruction::Call(Call::new(2, 0)),
        Instruction::Exit(Exit::new(0)),
        Instruction::PushConst(PushConst::new(
            BigInt::from(0),
            false,
            crate::BITLENGTH_BYTE,
        )),
        Instruction::Store(Store::new(0)),
        Instruction::PushConst(PushConst::new(
            BigInt::from(0),
            false,
            crate::BITLENGTH_BYTE,
        )),
        Instruction::Store(Store::new(1)),
        Instruction::PushConst(PushConst::new(
            BigInt::from(1),
            false,
            crate::BITLENGTH_BOOLEAN,
        )),
        Instruction::Store(Store::new(2)),
        Instruction::LoopBegin(LoopBegin::new(11)),
        Instruction::PushConst(PushConst::new(
            BigInt::from(5),
            false,
            crate::BITLENGTH_BYTE,
        )),
        Instruction::Load(Load::new(1)),
        Instruction::Lt(Lt),
        Instruction::Not(Not),
        Instruction::If(If),
        Instruction::PushConst(PushConst::new(
            BigInt::from(0),
            false,
            crate::BITLENGTH_BOOLEAN,
        )),
        Instruction::Store(Store::new(2)),
        Instruction::EndIf(EndIf),
        Instruction::Load(Load::new(2)),
        Instruction::If(If),
        Instruction::Load(Load::new(1)),
        Instruction::Load(Load::new(0)),
        Instruction::Add(Add),
<<<<<<< HEAD
        Instruction::PushConst(PushConst::new(
            BigInt::from(0),
            false,
            crate::BITLENGTH_BYTE,
        )),
        Instruction::StoreByIndex(StoreByIndex::new(0, 1)),
=======
        Instruction::Store(Store::new(0)),
>>>>>>> 505dcf20
        Instruction::EndIf(EndIf),
        Instruction::PushConst(PushConst::new(
            BigInt::from(1),
            false,
            crate::BITLENGTH_BYTE,
        )),
        Instruction::Load(Load::new(1)),
        Instruction::Add(Add),
        Instruction::Store(Store::new(1)),
        Instruction::LoopEnd(LoopEnd),
        Instruction::Return(Return::new(0)),
    ]);

    let result = super::get_instructions(input);

    assert_eq!(expected, result);
}<|MERGE_RESOLUTION|>--- conflicted
+++ resolved
@@ -75,16 +75,7 @@
         Instruction::Load(Load::new(1)),
         Instruction::Load(Load::new(0)),
         Instruction::Add(Add),
-<<<<<<< HEAD
-        Instruction::PushConst(PushConst::new(
-            BigInt::from(0),
-            false,
-            crate::BITLENGTH_BYTE,
-        )),
-        Instruction::StoreByIndex(StoreByIndex::new(0, 1)),
-=======
         Instruction::Store(Store::new(0)),
->>>>>>> 505dcf20
         Instruction::EndIf(EndIf),
         Instruction::PushConst(PushConst::new(
             BigInt::from(1),
