--- conflicted
+++ resolved
@@ -65,9 +65,5 @@
     "Function address exists because the function type has been resolved above";
 static PANIC_VALUE_CANNOT_BE_CREATED_FROM: &str = "Impossible to create a value from type: ";
 static PANIC_SELF_ALIAS_DECLARATION: &str = "'Self' alias declaration is always valid";
-<<<<<<< HEAD
 static PANIC_JSON_TEMPLATE_SERIALIZATION: &str =
-    "JSON templates serialization must be always successful: ";
-=======
-static PANIC_PRETTY_SERIALIZATION_INVALID: &str = "Metadata JSON is always valid";
->>>>>>> 39c0eae7
+    "JSON templates serialization must be always successful: ";