//!
//! The implementation-local statement parser.
//!

use std::cell::RefCell;
use std::rc::Rc;

use crate::error::Error;
use crate::lexical::Keyword;
use crate::lexical::Lexeme;
use crate::lexical::Token;
use crate::lexical::TokenStream;
use crate::syntax::ConstStatementParser;
use crate::syntax::Error as SyntaxError;
use crate::syntax::FnStatementParser;
use crate::syntax::ImplementationLocalStatement;

#[derive(Default)]
pub struct Parser {}

impl Parser {
    pub fn parse(
        self,
        stream: Rc<RefCell<TokenStream>>,
        mut initial: Option<Token>,
    ) -> Result<(ImplementationLocalStatement, Option<Token>), Error> {
<<<<<<< HEAD
        match match initial.take() {
            Some(token) => token,
            None => stream.borrow_mut().next()?,
        } {
            token
            @
            Token {
=======
        match crate::syntax::take_or_next(initial.take(), stream.clone())? {
            token @ Token {
>>>>>>> c7604a67
                lexeme: Lexeme::Keyword(Keyword::Const),
                ..
            } => ConstStatementParser::default()
                .parse(stream, Some(token))
                .map(|(statement, next)| (ImplementationLocalStatement::Const(statement), next)),
            token
            @
            Token {
                lexeme: Lexeme::Keyword(Keyword::Fn),
                ..
            } => FnStatementParser::default()
                .parse(stream, Some(token))
                .map(|(statement, next)| (ImplementationLocalStatement::Fn(statement), next)),
            Token { lexeme, location } => Err(Error::Syntax(SyntaxError::Expected(
                location,
                vec!["const", "fn"],
                lexeme,
            ))),
        }
    }
}<|MERGE_RESOLUTION|>--- conflicted
+++ resolved
@@ -24,26 +24,14 @@
         stream: Rc<RefCell<TokenStream>>,
         mut initial: Option<Token>,
     ) -> Result<(ImplementationLocalStatement, Option<Token>), Error> {
-<<<<<<< HEAD
-        match match initial.take() {
-            Some(token) => token,
-            None => stream.borrow_mut().next()?,
-        } {
-            token
-            @
-            Token {
-=======
         match crate::syntax::take_or_next(initial.take(), stream.clone())? {
             token @ Token {
->>>>>>> c7604a67
                 lexeme: Lexeme::Keyword(Keyword::Const),
                 ..
             } => ConstStatementParser::default()
                 .parse(stream, Some(token))
                 .map(|(statement, next)| (ImplementationLocalStatement::Const(statement), next)),
-            token
-            @
-            Token {
+            token @ Token {
                 lexeme: Lexeme::Keyword(Keyword::Fn),
                 ..
             } => FnStatementParser::default()
