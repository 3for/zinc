//!
//! The loop statement parser.
//!

use std::cell::RefCell;
use std::rc::Rc;

use crate::error::Error;
use crate::lexical::Keyword;
use crate::lexical::Lexeme;
use crate::lexical::Symbol;
use crate::lexical::Token;
use crate::lexical::TokenStream;
use crate::syntax::BlockExpressionParser;
use crate::syntax::Error as SyntaxError;
use crate::syntax::ExpressionParser;
use crate::syntax::Identifier;
use crate::syntax::LoopStatement;
use crate::syntax::LoopStatementBuilder;

#[derive(Debug, Clone, Copy)]
pub enum State {
    KeywordFor,
    IndexIdentifier,
    KeywordIn,
    RangeStartExpression,
    RangeOperator,
    RangeEndExpression,
    BlockExpressionOrKeywordWhile,
    WhileConditionExpression,
    BlockExpression,
}

impl Default for State {
    fn default() -> Self {
        State::KeywordFor
    }
}

#[derive(Default)]
pub struct Parser {
    state: State,
    builder: LoopStatementBuilder,
    next: Option<Token>,
}

impl Parser {
    pub fn parse(
        mut self,
        stream: Rc<RefCell<TokenStream>>,
        mut initial: Option<Token>,
    ) -> Result<LoopStatement, Error> {
        loop {
            match self.state {
                State::KeywordFor => {
                    match crate::syntax::take_or_next(initial.take(), stream.clone())? {
                        Token {
                            lexeme: Lexeme::Keyword(Keyword::For),
                            location,
                        } => {
                            self.builder.set_location(location);
                            self.state = State::IndexIdentifier;
                        }
                        Token { lexeme, location } => {
                            return Err(Error::Syntax(SyntaxError::Expected(
                                location,
                                vec!["for"],
                                lexeme,
                            )));
                        }
                    }
                }
                State::IndexIdentifier => {
                    match crate::syntax::take_or_next(self.next.take(), stream.clone())? {
                        Token {
                            lexeme: Lexeme::Identifier(identifier),
                            location,
                        } => {
                            let identifier = Identifier::new(location, identifier.name);
                            self.builder.set_index_identifier(identifier);
                            self.state = State::KeywordIn;
                        }
                        Token { lexeme, location } => {
                            return Err(Error::Syntax(SyntaxError::Expected(
                                location,
                                vec!["{identifier}"],
                                lexeme,
                            )));
                        }
                    }
                }
                State::KeywordIn => {
                    match crate::syntax::take_or_next(self.next.take(), stream.clone())? {
                        Token {
                            lexeme: Lexeme::Keyword(Keyword::In),
                            ..
                        } => {
                            self.state = State::RangeStartExpression;
                        }
                        Token { lexeme, location } => {
                            return Err(Error::Syntax(SyntaxError::Expected(
                                location,
                                vec!["in"],
                                lexeme,
                            )));
                        }
                    }
                }
                State::RangeStartExpression => {
                    let (expression, next) =
                        ExpressionParser::default().parse(stream.clone(), self.next.take())?;
                    self.next = next;
                    self.builder.set_range_start_expression(expression);
                    self.state = State::RangeOperator;
                }
                State::RangeOperator => {
                    match crate::syntax::take_or_next(self.next.take(), stream.clone())? {
                        Token {
                            lexeme: Lexeme::Symbol(Symbol::DoubleDot),
                            ..
                        } => {
                            self.state = State::RangeEndExpression;
                        }
                        Token {
                            lexeme: Lexeme::Symbol(Symbol::DoubleDotEquals),
                            ..
                        } => {
                            self.builder.set_range_inclusive();
                            self.state = State::RangeEndExpression;
                        }
                        Token { lexeme, location } => {
                            return Err(Error::Syntax(SyntaxError::Expected(
                                location,
                                vec![".."],
                                lexeme,
                            )));
                        }
                    }
                }
                State::RangeEndExpression => {
                    let (expression, next) =
                        ExpressionParser::default().parse(stream.clone(), self.next.take())?;
                    self.next = next;
                    self.builder.set_range_end_expression(expression);
                    self.state = State::BlockExpressionOrKeywordWhile;
                }
                State::BlockExpressionOrKeywordWhile => {
<<<<<<< HEAD
                    match match self.next.take() {
                        Some(token) => token,
                        None => stream.borrow_mut().next()?,
                    } {
                        token
                        @
                        Token {
=======
                    match crate::syntax::take_or_next(self.next.take(), stream.clone())? {
                        token @ Token {
>>>>>>> c7604a67
                            lexeme: Lexeme::Symbol(Symbol::BracketCurlyLeft),
                            ..
                        } => {
                            let block =
                                BlockExpressionParser::default().parse(stream, Some(token))?;
                            self.builder.set_block(block);
                            return Ok(self.builder.finish());
                        }
                        Token {
                            lexeme: Lexeme::Keyword(Keyword::While),
                            ..
                        } => self.state = State::WhileConditionExpression,
                        Token { lexeme, location } => {
                            return Err(Error::Syntax(SyntaxError::Expected(
                                location,
                                vec!["{", "while"],
                                lexeme,
                            )));
                        }
                    }
                }
                State::WhileConditionExpression => {
                    let (expression, next) =
                        ExpressionParser::default().parse(stream.clone(), None)?;
                    self.next = next;
                    self.builder.set_while_condition(expression);
                    self.state = State::BlockExpression;
                }
                State::BlockExpression => {
                    let expression =
                        BlockExpressionParser::default().parse(stream, self.next.take())?;
                    self.builder.set_block(expression);
                    return Ok(self.builder.finish());
                }
            }
        }
    }
}

#[cfg(test)]
mod tests {
    use std::cell::RefCell;
    use std::rc::Rc;

    use super::Parser;
    use crate::lexical;
    use crate::lexical::Location;
    use crate::lexical::TokenStream;
    use crate::syntax::BlockExpression;
    use crate::syntax::Expression;
    use crate::syntax::ExpressionElement;
    use crate::syntax::ExpressionObject;
    use crate::syntax::ExpressionOperand;
    use crate::syntax::ExpressionOperator;
    use crate::syntax::Identifier;
    use crate::syntax::IntegerLiteral;
    use crate::syntax::LoopStatement;

    #[test]
    fn ok_with_block() {
        let input = r#"for i in 0..=4 { 2 + 1 }"#;

        let expected = Ok(LoopStatement::new(
            Location::new(1, 1),
            Identifier::new(Location::new(1, 5), "i".to_owned()),
            Expression::new(
                Location::new(1, 10),
                vec![ExpressionElement::new(
                    Location::new(1, 10),
                    ExpressionObject::Operand(ExpressionOperand::LiteralInteger(
                        IntegerLiteral::new(
                            Location::new(1, 10),
                            lexical::IntegerLiteral::new_decimal("0".to_owned()),
                        ),
                    )),
                )],
            ),
            Expression::new(
                Location::new(1, 14),
                vec![ExpressionElement::new(
                    Location::new(1, 14),
                    ExpressionObject::Operand(ExpressionOperand::LiteralInteger(
                        IntegerLiteral::new(
                            Location::new(1, 14),
                            lexical::IntegerLiteral::new_decimal("4".to_owned()),
                        ),
                    )),
                )],
            ),
            true,
            None,
            BlockExpression::new(
                Location::new(1, 16),
                vec![],
                Some(Expression::new(
                    Location::new(1, 18),
                    vec![
                        ExpressionElement::new(
                            Location::new(1, 18),
                            ExpressionObject::Operand(ExpressionOperand::LiteralInteger(
                                IntegerLiteral::new(
                                    Location::new(1, 18),
                                    lexical::IntegerLiteral::new_decimal("2".to_owned()),
                                ),
                            )),
                        ),
                        ExpressionElement::new(
                            Location::new(1, 22),
                            ExpressionObject::Operand(ExpressionOperand::LiteralInteger(
                                IntegerLiteral::new(
                                    Location::new(1, 22),
                                    lexical::IntegerLiteral::new_decimal("1".to_owned()),
                                ),
                            )),
                        ),
                        ExpressionElement::new(
                            Location::new(1, 20),
                            ExpressionObject::Operator(ExpressionOperator::Addition),
                        ),
                    ],
                )),
            ),
        ));

        let result = Parser::default().parse(
            Rc::new(RefCell::new(TokenStream::new(input.to_owned()))),
            None,
        );

        assert_eq!(expected, result);
    }

    #[test]
    fn ok_with_empty_block() {
        let input = r#"for i in 0..4 {}"#;

        let expected = Ok(LoopStatement::new(
            Location::new(1, 1),
            Identifier::new(Location::new(1, 5), "i".to_owned()),
            Expression::new(
                Location::new(1, 10),
                vec![ExpressionElement::new(
                    Location::new(1, 10),
                    ExpressionObject::Operand(ExpressionOperand::LiteralInteger(
                        IntegerLiteral::new(
                            Location::new(1, 10),
                            lexical::IntegerLiteral::new_decimal("0".to_owned()),
                        ),
                    )),
                )],
            ),
            Expression::new(
                Location::new(1, 13),
                vec![ExpressionElement::new(
                    Location::new(1, 13),
                    ExpressionObject::Operand(ExpressionOperand::LiteralInteger(
                        IntegerLiteral::new(
                            Location::new(1, 13),
                            lexical::IntegerLiteral::new_decimal("4".to_owned()),
                        ),
                    )),
                )],
            ),
            false,
            None,
            BlockExpression::new(Location::new(1, 15), vec![], None),
        ));

        let result = Parser::default().parse(
            Rc::new(RefCell::new(TokenStream::new(input.to_owned()))),
            None,
        );

        assert_eq!(expected, result);
    }
}<|MERGE_RESOLUTION|>--- conflicted
+++ resolved
@@ -145,18 +145,8 @@
                     self.state = State::BlockExpressionOrKeywordWhile;
                 }
                 State::BlockExpressionOrKeywordWhile => {
-<<<<<<< HEAD
-                    match match self.next.take() {
-                        Some(token) => token,
-                        None => stream.borrow_mut().next()?,
-                    } {
-                        token
-                        @
-                        Token {
-=======
                     match crate::syntax::take_or_next(self.next.take(), stream.clone())? {
                         token @ Token {
->>>>>>> c7604a67
                             lexeme: Lexeme::Symbol(Symbol::BracketCurlyLeft),
                             ..
                         } => {
